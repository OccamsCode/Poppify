--- conflicted
+++ resolved
@@ -152,7 +152,6 @@
     /// The session which the request is executed in
     var urlSession: URLSessionType { get }
     
-<<<<<<< HEAD
     /// Creates an object which conforms to `URLSessionTaskType` using a `Resource` and completion handler.
     ///
     /// By returning an object, the receiver has can dictate when the operation begins
@@ -170,11 +169,14 @@
     @available(macOS 10.15, iOS 13.0, watchOS 6.0, tvOS 13.0, *)
     func executeRequest<T>(with resource: Resource<T>) async -> Result<T, RequestError> where T: Decodable
     
+    /// Executes a network request with the specified resource and returns a Combine publisher.
+    ///
+    /// - Parameters:
+    ///   - resource: The resource representing the network request to be executed.
+    /// - Returns: A Combine publisher that emits the result of the network request or an error.
     @available(macOS 10.15, iOS 13.0, watchOS 6.0, tvOS 13.0, *)
     func executeRequestPublisher<T>(with resource: Resource<T>) -> AnyPublisher<T, RequestError> where T: Decodable
     
-=======
->>>>>>> 7dba72d4
 }
 
 public extension Client {
@@ -331,11 +333,7 @@
     /// - Important: The resource should be configured with the necessary details, such as the URL and HTTP method.
     ///              Ensure that the necessary permissions and capabilities are set for network requests.
     @available(macOS 10.15, iOS 13.0, watchOS 6.0, tvOS 13.0, *)
-<<<<<<< HEAD
     func executeRequestPublisher<T>(with resource: Resource<T>) -> AnyPublisher<T, RequestError> where T: Decodable {
-=======
-    func executeRequest<T>(with resource: Resource<T>) -> AnyPublisher<T, RequestError> where T: Decodable {
->>>>>>> 7dba72d4
 
             guard let urlRequest = URLRequest(request: resource.request,
                                               in: environment) else {
